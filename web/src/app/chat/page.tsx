import { redirect } from "next/navigation";
import { unstable_noStore as noStore } from "next/cache";
import { InstantSSRAutoRefresh } from "@/components/SSRAutoRefresh";
import { WelcomeModal } from "@/components/initialSetup/welcome/WelcomeModalWrapper";
import { ApiKeyModal } from "@/components/llm/ApiKeyModal";
import { ChatPage } from "./ChatPage";
import { NoCompleteSourcesModal } from "@/components/initialSetup/search/NoCompleteSourceModal";
import { ChatProvider } from "@/components/context/ChatContext";
import { fetchChatData } from "@/lib/chat/fetchChatData";

export default async function Page({
  searchParams,
}: {
  searchParams: { [key: string]: string };
}) {
  noStore();

  const data = await fetchChatData(searchParams);

  if ("redirect" in data) {
    redirect(data.redirect);
  }

<<<<<<< HEAD
  const authDisabled = authTypeMetadata?.authType === "disabled";
  if (!authDisabled && !user) {
    return redirect("/auth/login");
  }

  if (user && !user.is_verified && authTypeMetadata?.requiresVerification) {
    return redirect("/auth/waiting-on-verification");
  }

  let ccPairs: CCPairBasicInfo[] = [];
  if (ccPairsResponse?.ok) {
    ccPairs = await ccPairsResponse.json();
  } else {
    console.log(`Failed to fetch connectors - ${ccPairsResponse?.status}`);
  }
  const availableSources: ValidSources[] = [];
  ccPairs.forEach((ccPair) => {
    if (!availableSources.includes(ccPair.source)) {
      availableSources.push(ccPair.source);
    }
  });

  let chatSessions: ChatSession[] = [];
  if (chatSessionsResponse?.ok) {
    chatSessions = (await chatSessionsResponse.json()).sessions;
  } else {
    console.log(
      `Failed to fetch chat sessions - ${chatSessionsResponse?.text()}`
    );
  }
  // Larger ID -> created later
  chatSessions.sort((a, b) => (a.id > b.id ? -1 : 1));

  let documentSets: DocumentSet[] = [];
  if (documentSetsResponse?.ok) {
    documentSets = await documentSetsResponse.json();
  } else {
    console.log(
      `Failed to fetch document sets - ${documentSetsResponse?.status}`
    );
  }

  let personas: Persona[] = [];
  if (personasResponse?.ok) {
    personas = await personasResponse.json();
  } else {
    console.log(`Failed to fetch personas - ${personasResponse?.status}`);
  }
  // remove those marked as hidden by an admin
  personas = personas.filter((persona) => persona.is_visible);
  // sort them in priority order
  personas.sort(personaComparator);

  // DEBUG scione: change Danswer to SciOne
  personas.forEach((persona) => {
    if (persona.name=="Danswer"){
      console.log("change name to SciOne. " + persona)
      persona.name = "SciOne"
    }
  })

  let tags: Tag[] = [];
  if (tagsResponse?.ok) {
    tags = (await tagsResponse.json()).tags;
  } else {
    console.log(`Failed to fetch tags - ${tagsResponse?.status}`);
  }

  const defaultPersonaIdRaw = searchParams["assistantId"];
  const defaultPersonaId = defaultPersonaIdRaw
    ? parseInt(defaultPersonaIdRaw)
    : undefined;

  const documentSidebarCookieInitialWidth = cookies().get(
    DOCUMENT_SIDEBAR_WIDTH_COOKIE_NAME
  );
  const finalDocumentSidebarInitialWidth = documentSidebarCookieInitialWidth
    ? parseInt(documentSidebarCookieInitialWidth.value)
    : undefined;

  const defaultSidebarTab = cookies().get(SIDEBAR_TAB_COOKIE)?.value as
    | Tabs
    | undefined;

  const hasAnyConnectors = ccPairs.length > 0;
  const shouldShowWelcomeModal =
    !hasCompletedWelcomeFlowSS() &&
    !hasAnyConnectors &&
    (!user || user.role === "admin");
  const shouldDisplaySourcesIncompleteModal =
    hasAnyConnectors &&
    !shouldShowWelcomeModal &&
    !ccPairs.some(
      (ccPair) => ccPair.has_successful_run && ccPair.docs_indexed > 0
    );

  // if no connectors are setup, only show personas that are pure
  // passthrough and don't do any retrieval
  if (!hasAnyConnectors) {
    personas = personas.filter((persona) => persona.num_chunks === 0);
  }
=======
  const {
    user,
    chatSessions,
    ccPairs,
    availableSources,
    documentSets,
    personas,
    tags,
    llmProviders,
    folders,
    openedFolders,
    defaultPersonaId,
    finalDocumentSidebarInitialWidth,
    shouldShowWelcomeModal,
    shouldDisplaySourcesIncompleteModal,
  } = data;
>>>>>>> 42843944

  return (
    <>
      <InstantSSRAutoRefresh />

      {shouldShowWelcomeModal && <WelcomeModal user={user} />}
      {!shouldShowWelcomeModal && !shouldDisplaySourcesIncompleteModal && (
        <ApiKeyModal user={user} />
      )}
      {shouldDisplaySourcesIncompleteModal && (
        <NoCompleteSourcesModal ccPairs={ccPairs} />
      )}

      <ChatProvider
        value={{
          user,
          chatSessions,
          availableSources,
          availableDocumentSets: documentSets,
          availablePersonas: personas,
          availableTags: tags,
          llmProviders,
          folders,
          openedFolders,
        }}
      >
        <ChatPage
          defaultSelectedPersonaId={defaultPersonaId}
          documentSidebarInitialWidth={finalDocumentSidebarInitialWidth}
        />
      </ChatProvider>
    </>
  );
}<|MERGE_RESOLUTION|>--- conflicted
+++ resolved
@@ -21,109 +21,6 @@
     redirect(data.redirect);
   }
 
-<<<<<<< HEAD
-  const authDisabled = authTypeMetadata?.authType === "disabled";
-  if (!authDisabled && !user) {
-    return redirect("/auth/login");
-  }
-
-  if (user && !user.is_verified && authTypeMetadata?.requiresVerification) {
-    return redirect("/auth/waiting-on-verification");
-  }
-
-  let ccPairs: CCPairBasicInfo[] = [];
-  if (ccPairsResponse?.ok) {
-    ccPairs = await ccPairsResponse.json();
-  } else {
-    console.log(`Failed to fetch connectors - ${ccPairsResponse?.status}`);
-  }
-  const availableSources: ValidSources[] = [];
-  ccPairs.forEach((ccPair) => {
-    if (!availableSources.includes(ccPair.source)) {
-      availableSources.push(ccPair.source);
-    }
-  });
-
-  let chatSessions: ChatSession[] = [];
-  if (chatSessionsResponse?.ok) {
-    chatSessions = (await chatSessionsResponse.json()).sessions;
-  } else {
-    console.log(
-      `Failed to fetch chat sessions - ${chatSessionsResponse?.text()}`
-    );
-  }
-  // Larger ID -> created later
-  chatSessions.sort((a, b) => (a.id > b.id ? -1 : 1));
-
-  let documentSets: DocumentSet[] = [];
-  if (documentSetsResponse?.ok) {
-    documentSets = await documentSetsResponse.json();
-  } else {
-    console.log(
-      `Failed to fetch document sets - ${documentSetsResponse?.status}`
-    );
-  }
-
-  let personas: Persona[] = [];
-  if (personasResponse?.ok) {
-    personas = await personasResponse.json();
-  } else {
-    console.log(`Failed to fetch personas - ${personasResponse?.status}`);
-  }
-  // remove those marked as hidden by an admin
-  personas = personas.filter((persona) => persona.is_visible);
-  // sort them in priority order
-  personas.sort(personaComparator);
-
-  // DEBUG scione: change Danswer to SciOne
-  personas.forEach((persona) => {
-    if (persona.name=="Danswer"){
-      console.log("change name to SciOne. " + persona)
-      persona.name = "SciOne"
-    }
-  })
-
-  let tags: Tag[] = [];
-  if (tagsResponse?.ok) {
-    tags = (await tagsResponse.json()).tags;
-  } else {
-    console.log(`Failed to fetch tags - ${tagsResponse?.status}`);
-  }
-
-  const defaultPersonaIdRaw = searchParams["assistantId"];
-  const defaultPersonaId = defaultPersonaIdRaw
-    ? parseInt(defaultPersonaIdRaw)
-    : undefined;
-
-  const documentSidebarCookieInitialWidth = cookies().get(
-    DOCUMENT_SIDEBAR_WIDTH_COOKIE_NAME
-  );
-  const finalDocumentSidebarInitialWidth = documentSidebarCookieInitialWidth
-    ? parseInt(documentSidebarCookieInitialWidth.value)
-    : undefined;
-
-  const defaultSidebarTab = cookies().get(SIDEBAR_TAB_COOKIE)?.value as
-    | Tabs
-    | undefined;
-
-  const hasAnyConnectors = ccPairs.length > 0;
-  const shouldShowWelcomeModal =
-    !hasCompletedWelcomeFlowSS() &&
-    !hasAnyConnectors &&
-    (!user || user.role === "admin");
-  const shouldDisplaySourcesIncompleteModal =
-    hasAnyConnectors &&
-    !shouldShowWelcomeModal &&
-    !ccPairs.some(
-      (ccPair) => ccPair.has_successful_run && ccPair.docs_indexed > 0
-    );
-
-  // if no connectors are setup, only show personas that are pure
-  // passthrough and don't do any retrieval
-  if (!hasAnyConnectors) {
-    personas = personas.filter((persona) => persona.num_chunks === 0);
-  }
-=======
   const {
     user,
     chatSessions,
@@ -140,7 +37,6 @@
     shouldShowWelcomeModal,
     shouldDisplaySourcesIncompleteModal,
   } = data;
->>>>>>> 42843944
 
   return (
     <>
