--- conflicted
+++ resolved
@@ -53,18 +53,12 @@
       {filesAreUploading && <Spinner />}
       <Text className="mb-2">
         Specify files below, click the <b>Upload</b> button, and the contents of
-<<<<<<< HEAD
-        these files will be searchable via SciOne! Currently only <i>.txt</i>,{" "}
-        <i>.pdf</i> and <i>.zip</i> files (containing only <i>.txt</i> files)
-        are supported.
-=======
-        these files will be searchable via Danswer! Currently supported file
+        these files will be searchable via SciOne! Currently supported file
         types include <i>.txt</i>, <i>.pdf</i>, <i>.docx</i>, <i>.pptx</i>,{" "}
         <i>.xlsx</i>, <i>.csv</i>, <i>.md</i>, <i>.mdx</i>, <i>.conf</i>,{" "}
         <i>.log</i>, <i>.json</i>, <i>.tsv</i>, <i>.xml</i>, <i>.yml</i>,{" "}
         <i>.yaml</i>, <i>.eml</i>, <i>.epub</i>, and finally <i>.zip</i> files
         (containing supported file types).
->>>>>>> 42843944
       </Text>
       <Text className="mb-3">
         <b>NOTE:</b> if the original document is accessible via a link, you can
